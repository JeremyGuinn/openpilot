--- conflicted
+++ resolved
@@ -85,12 +85,7 @@
     cloudlog.info("Version mismatch after flashing, exiting")
     raise AssertionError
 
-<<<<<<< HEAD
-def main(gctx=None):
-=======
-
 def main():
->>>>>>> a5c3340c
   update_panda()
 
   os.chdir("boardd")
