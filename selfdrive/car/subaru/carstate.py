import copy
from cereal import car
from selfdrive.config import Conversions as CV
from selfdrive.car.interfaces import CarStateBase
from opendbc.can.parser import CANParser
from selfdrive.car.subaru.values import DBC, STEER_THRESHOLD, CAR

<<<<<<< HEAD
def get_powertrain_can_parser(CP):
  # this function generates lists for signal, messages and initial values
  signals = [
    # sig_name, sig_address, default
    ("Steer_Torque_Sensor", "Steering_Torque", 0),
    ("Steering_Angle", "Steering_Torque", 0),
    ("Cruise_On", "CruiseControl", 0),
    ("Cruise_Activated", "CruiseControl", 0),
    ("Brake_Pedal", "Brake_Pedal", 0),
    ("Throttle_Pedal", "Throttle", 0),
    ("LEFT_BLINKER", "Dashlights", 0),
    ("RIGHT_BLINKER", "Dashlights", 0),
    ("SEATBELT_FL", "Dashlights", 0),
    ("FL", "Wheel_Speeds", 0),
    ("FR", "Wheel_Speeds", 0),
    ("RL", "Wheel_Speeds", 0),
    ("RR", "Wheel_Speeds", 0),
    ("DOOR_OPEN_FR", "BodyInfo", 1),
    ("DOOR_OPEN_FL", "BodyInfo", 1),
    ("DOOR_OPEN_RR", "BodyInfo", 1),
    ("DOOR_OPEN_RL", "BodyInfo", 1),
  ]

  checks = [
    # sig_address, frequency
    ("Dashlights", 10),
    ("Wheel_Speeds", 50),
    ("Steering_Torque", 50),
  ]

  if CP.carFingerprint == CAR.IMPREZA:
    checks += [
      ("BodyInfo", 10),
      ("CruiseControl", 20),
    ]
    signals += [
      ("Units", "Dash_State", 1),
    ]
  elif CP.carFingerprint in (CAR.OUTBACK, CAR.LEGACY):
    signals += [
      ("LKA_Lockout", "Steering_Torque", 0),
    ]
    checks += [
      ("CruiseControl", 50),
    ]

  return CANParser(DBC[CP.carFingerprint]['pt'], signals, checks, 0)


def get_camera_can_parser(CP):
  signals = [
    ("Cruise_Set_Speed", "ES_DashStatus", 0),
  ]

  if CP.carFingerprint == CAR.IMPREZA:
    signals += [
      ("Counter", "ES_Distance", 0),
      ("Signal1", "ES_Distance", 0),
      ("Signal2", "ES_Distance", 0),
      ("Main", "ES_Distance", 0),
      ("Signal3", "ES_Distance", 0),

      ("Checksum", "ES_LKAS_State", 0),
      ("Counter", "ES_LKAS_State", 0),
      ("Keep_Hands_On_Wheel", "ES_LKAS_State", 0),
      ("Empty_Box", "ES_LKAS_State", 0),
      ("Signal1", "ES_LKAS_State", 0),
      ("LKAS_ACTIVE", "ES_LKAS_State", 0),
      ("Signal2", "ES_LKAS_State", 0),
      ("Backward_Speed_Limit_Menu", "ES_LKAS_State", 0),
      ("LKAS_ENABLE_3", "ES_LKAS_State", 0),
      ("Signal3", "ES_LKAS_State", 0),
      ("LKAS_ENABLE_2", "ES_LKAS_State", 0),
      ("Signal4", "ES_LKAS_State", 0),
      ("LKAS_Left_Line_Visible", "ES_LKAS_State", 0),
      ("Signal6", "ES_LKAS_State", 0),
      ("LKAS_Right_Line_Visible", "ES_LKAS_State", 0),
      ("Signal7", "ES_LKAS_State", 0),
      ("FCW_Cont_Beep", "ES_LKAS_State", 0),
      ("FCW_Repeated_Beep", "ES_LKAS_State", 0),
      ("Throttle_Management_Activated", "ES_LKAS_State", 0),
      ("Traffic_light_Ahead", "ES_LKAS_State", 0),
      ("Right_Depart", "ES_LKAS_State", 0),
      ("Signal5", "ES_LKAS_State", 0),
    ]

  checks = [
    ("ES_DashStatus", 10),
  ]

  return CANParser(DBC[CP.carFingerprint]['pt'], signals, checks, 2)

=======
>>>>>>> a5c3340c

class CarState(CarStateBase):
  def __init__(self, CP):
    super().__init__(CP)
    self.left_blinker_cnt = 0
    self.right_blinker_cnt = 0

  def update(self, cp, cp_cam):
    ret = car.CarState.new_message()

    ret.gas = cp.vl["Throttle"]['Throttle_Pedal'] / 255.
    ret.gasPressed = ret.gas > 1e-5
    ret.brakePressed = cp.vl["Brake_Pedal"]['Brake_Pedal'] > 1e-5
    ret.brakeLights = ret.brakePressed

    ret.wheelSpeeds.fl = cp.vl["Wheel_Speeds"]['FL'] * CV.KPH_TO_MS
    ret.wheelSpeeds.fr = cp.vl["Wheel_Speeds"]['FR'] * CV.KPH_TO_MS
    ret.wheelSpeeds.rl = cp.vl["Wheel_Speeds"]['RL'] * CV.KPH_TO_MS
    ret.wheelSpeeds.rr = cp.vl["Wheel_Speeds"]['RR'] * CV.KPH_TO_MS
    ret.vEgoRaw = (ret.wheelSpeeds.fl + ret.wheelSpeeds.fr + ret.wheelSpeeds.rl + ret.wheelSpeeds.rr) / 4.
    # Kalman filter, even though Subaru raw wheel speed is heaviliy filtered by default
    ret.vEgo, ret.aEgo = self.update_speed_kf(ret.vEgoRaw)
    ret.standstill = ret.vEgoRaw < 0.01

    # continuous blinker signals for assisted lane change
    self.left_blinker_cnt = 50 if cp.vl["Dashlights"]['LEFT_BLINKER'] else max(self.left_blinker_cnt - 1, 0)
    ret.leftBlinker = self.left_blinker_cnt > 0
    self.right_blinker_cnt = 50 if cp.vl["Dashlights"]['RIGHT_BLINKER'] else max(self.right_blinker_cnt - 1, 0)
    ret.rightBlinker = self.right_blinker_cnt > 0

    ret.steeringAngle = cp.vl["Steering_Torque"]['Steering_Angle']
    ret.steeringTorque = cp.vl["Steering_Torque"]['Steer_Torque_Sensor']
    ret.steeringPressed = abs(ret.steeringTorque) > STEER_THRESHOLD[self.car_fingerprint]

<<<<<<< HEAD
    self.v_cruise_pcm = cp_cam.vl["ES_DashStatus"]['Cruise_Set_Speed']
    if self.car_fingerprint == CAR.IMPREZA:
      # FIXME: ever changing, imperial = 1/2
      if cp.vl["Dash_State"]['Units'] == 1:
        self.v_cruise_pcm *= CV.MPH_TO_KPH

    self.v_ego_raw = (self.v_wheel_fl + self.v_wheel_fr + self.v_wheel_rl + self.v_wheel_rr) / 4.
    # Kalman filter, even though Subaru raw wheel speed is heaviliy filtered by default
    self.v_ego, self.a_ego = self.update_speed_kf(self.v_ego_raw)
=======
    ret.cruiseState.enabled = cp.vl["CruiseControl"]['Cruise_Activated'] != 0
    ret.cruiseState.available = cp.vl["CruiseControl"]['Cruise_On'] != 0
    ret.cruiseState.speed = cp_cam.vl["ES_DashStatus"]['Cruise_Set_Speed'] * CV.KPH_TO_MS
    # 1 = imperial, 6 = metric
    if cp.vl["Dash_State"]['Units'] == 1:
      ret.cruiseState.speed *= CV.MPH_TO_KPH
>>>>>>> a5c3340c

    ret.seatbeltUnlatched = cp.vl["Dashlights"]['SEATBELT_FL'] == 1
    ret.doorOpen = any([cp.vl["BodyInfo"]['DOOR_OPEN_RR'],
      cp.vl["BodyInfo"]['DOOR_OPEN_RL'],
      cp.vl["BodyInfo"]['DOOR_OPEN_FR'],
      cp.vl["BodyInfo"]['DOOR_OPEN_FL']])

<<<<<<< HEAD
    if self.car_fingerprint == CAR.IMPREZA:
      self.es_distance_msg = copy.copy(cp_cam.vl["ES_Distance"])
      self.es_lkas_msg = copy.copy(cp_cam.vl["ES_LKAS_State"])
    elif self.car_fingerprint in (CAR.OUTBACK, CAR.LEGACY):
      self.steer_not_allowed = cp.vl["Steering_Torque"]["LKA_Lockout"]
      self.body_info_msg = copy.copy(cp_cam.vl["BodyInfo"])
=======
    self.es_distance_msg = copy.copy(cp_cam.vl["ES_Distance"])
    self.es_lkas_msg = copy.copy(cp_cam.vl["ES_LKAS_State"])

    return ret

  @staticmethod
  def get_can_parser(CP):
    # this function generates lists for signal, messages and initial values
    signals = [
      # sig_name, sig_address, default
      ("Steer_Torque_Sensor", "Steering_Torque", 0),
      ("Steering_Angle", "Steering_Torque", 0),
      ("Cruise_On", "CruiseControl", 0),
      ("Cruise_Activated", "CruiseControl", 0),
      ("Brake_Pedal", "Brake_Pedal", 0),
      ("Throttle_Pedal", "Throttle", 0),
      ("LEFT_BLINKER", "Dashlights", 0),
      ("RIGHT_BLINKER", "Dashlights", 0),
      ("SEATBELT_FL", "Dashlights", 0),
      ("FL", "Wheel_Speeds", 0),
      ("FR", "Wheel_Speeds", 0),
      ("RL", "Wheel_Speeds", 0),
      ("RR", "Wheel_Speeds", 0),
      ("DOOR_OPEN_FR", "BodyInfo", 1),
      ("DOOR_OPEN_FL", "BodyInfo", 1),
      ("DOOR_OPEN_RR", "BodyInfo", 1),
      ("DOOR_OPEN_RL", "BodyInfo", 1),
      ("Units", "Dash_State", 1),
    ]

    checks = [
      # sig_address, frequency
      ("Dashlights", 10),
      ("CruiseControl", 20),
      ("Wheel_Speeds", 50),
      ("Steering_Torque", 50),
      ("BodyInfo", 10),
    ]

    return CANParser(DBC[CP.carFingerprint]['pt'], signals, checks, 0)

  @staticmethod
  def get_cam_can_parser(CP):
    signals = [
      ("Cruise_Set_Speed", "ES_DashStatus", 0),

      ("Counter", "ES_Distance", 0),
      ("Signal1", "ES_Distance", 0),
      ("Signal2", "ES_Distance", 0),
      ("Main", "ES_Distance", 0),
      ("Signal3", "ES_Distance", 0),

      ("Checksum", "ES_LKAS_State", 0),
      ("Counter", "ES_LKAS_State", 0),
      ("Keep_Hands_On_Wheel", "ES_LKAS_State", 0),
      ("Empty_Box", "ES_LKAS_State", 0),
      ("Signal1", "ES_LKAS_State", 0),
      ("LKAS_ACTIVE", "ES_LKAS_State", 0),
      ("Signal2", "ES_LKAS_State", 0),
      ("Backward_Speed_Limit_Menu", "ES_LKAS_State", 0),
      ("LKAS_ENABLE_3", "ES_LKAS_State", 0),
      ("Signal3", "ES_LKAS_State", 0),
      ("LKAS_ENABLE_2", "ES_LKAS_State", 0),
      ("Signal4", "ES_LKAS_State", 0),
      ("LKAS_Left_Line_Visible", "ES_LKAS_State", 0),
      ("Signal6", "ES_LKAS_State", 0),
      ("LKAS_Right_Line_Visible", "ES_LKAS_State", 0),
      ("Signal7", "ES_LKAS_State", 0),
      ("FCW_Cont_Beep", "ES_LKAS_State", 0),
      ("FCW_Repeated_Beep", "ES_LKAS_State", 0),
      ("Throttle_Management_Activated", "ES_LKAS_State", 0),
      ("Traffic_light_Ahead", "ES_LKAS_State", 0),
      ("Right_Depart", "ES_LKAS_State", 0),
      ("Signal5", "ES_LKAS_State", 0),

    ]

    checks = [
      ("ES_DashStatus", 10),
    ]

    return CANParser(DBC[CP.carFingerprint]['pt'], signals, checks, 2)
>>>>>>> a5c3340c
<|MERGE_RESOLUTION|>--- conflicted
+++ resolved
@@ -5,101 +5,6 @@
 from opendbc.can.parser import CANParser
 from selfdrive.car.subaru.values import DBC, STEER_THRESHOLD, CAR
 
-<<<<<<< HEAD
-def get_powertrain_can_parser(CP):
-  # this function generates lists for signal, messages and initial values
-  signals = [
-    # sig_name, sig_address, default
-    ("Steer_Torque_Sensor", "Steering_Torque", 0),
-    ("Steering_Angle", "Steering_Torque", 0),
-    ("Cruise_On", "CruiseControl", 0),
-    ("Cruise_Activated", "CruiseControl", 0),
-    ("Brake_Pedal", "Brake_Pedal", 0),
-    ("Throttle_Pedal", "Throttle", 0),
-    ("LEFT_BLINKER", "Dashlights", 0),
-    ("RIGHT_BLINKER", "Dashlights", 0),
-    ("SEATBELT_FL", "Dashlights", 0),
-    ("FL", "Wheel_Speeds", 0),
-    ("FR", "Wheel_Speeds", 0),
-    ("RL", "Wheel_Speeds", 0),
-    ("RR", "Wheel_Speeds", 0),
-    ("DOOR_OPEN_FR", "BodyInfo", 1),
-    ("DOOR_OPEN_FL", "BodyInfo", 1),
-    ("DOOR_OPEN_RR", "BodyInfo", 1),
-    ("DOOR_OPEN_RL", "BodyInfo", 1),
-  ]
-
-  checks = [
-    # sig_address, frequency
-    ("Dashlights", 10),
-    ("Wheel_Speeds", 50),
-    ("Steering_Torque", 50),
-  ]
-
-  if CP.carFingerprint == CAR.IMPREZA:
-    checks += [
-      ("BodyInfo", 10),
-      ("CruiseControl", 20),
-    ]
-    signals += [
-      ("Units", "Dash_State", 1),
-    ]
-  elif CP.carFingerprint in (CAR.OUTBACK, CAR.LEGACY):
-    signals += [
-      ("LKA_Lockout", "Steering_Torque", 0),
-    ]
-    checks += [
-      ("CruiseControl", 50),
-    ]
-
-  return CANParser(DBC[CP.carFingerprint]['pt'], signals, checks, 0)
-
-
-def get_camera_can_parser(CP):
-  signals = [
-    ("Cruise_Set_Speed", "ES_DashStatus", 0),
-  ]
-
-  if CP.carFingerprint == CAR.IMPREZA:
-    signals += [
-      ("Counter", "ES_Distance", 0),
-      ("Signal1", "ES_Distance", 0),
-      ("Signal2", "ES_Distance", 0),
-      ("Main", "ES_Distance", 0),
-      ("Signal3", "ES_Distance", 0),
-
-      ("Checksum", "ES_LKAS_State", 0),
-      ("Counter", "ES_LKAS_State", 0),
-      ("Keep_Hands_On_Wheel", "ES_LKAS_State", 0),
-      ("Empty_Box", "ES_LKAS_State", 0),
-      ("Signal1", "ES_LKAS_State", 0),
-      ("LKAS_ACTIVE", "ES_LKAS_State", 0),
-      ("Signal2", "ES_LKAS_State", 0),
-      ("Backward_Speed_Limit_Menu", "ES_LKAS_State", 0),
-      ("LKAS_ENABLE_3", "ES_LKAS_State", 0),
-      ("Signal3", "ES_LKAS_State", 0),
-      ("LKAS_ENABLE_2", "ES_LKAS_State", 0),
-      ("Signal4", "ES_LKAS_State", 0),
-      ("LKAS_Left_Line_Visible", "ES_LKAS_State", 0),
-      ("Signal6", "ES_LKAS_State", 0),
-      ("LKAS_Right_Line_Visible", "ES_LKAS_State", 0),
-      ("Signal7", "ES_LKAS_State", 0),
-      ("FCW_Cont_Beep", "ES_LKAS_State", 0),
-      ("FCW_Repeated_Beep", "ES_LKAS_State", 0),
-      ("Throttle_Management_Activated", "ES_LKAS_State", 0),
-      ("Traffic_light_Ahead", "ES_LKAS_State", 0),
-      ("Right_Depart", "ES_LKAS_State", 0),
-      ("Signal5", "ES_LKAS_State", 0),
-    ]
-
-  checks = [
-    ("ES_DashStatus", 10),
-  ]
-
-  return CANParser(DBC[CP.carFingerprint]['pt'], signals, checks, 2)
-
-=======
->>>>>>> a5c3340c
 
 class CarState(CarStateBase):
   def __init__(self, CP):
@@ -134,24 +39,13 @@
     ret.steeringTorque = cp.vl["Steering_Torque"]['Steer_Torque_Sensor']
     ret.steeringPressed = abs(ret.steeringTorque) > STEER_THRESHOLD[self.car_fingerprint]
 
-<<<<<<< HEAD
-    self.v_cruise_pcm = cp_cam.vl["ES_DashStatus"]['Cruise_Set_Speed']
-    if self.car_fingerprint == CAR.IMPREZA:
-      # FIXME: ever changing, imperial = 1/2
-      if cp.vl["Dash_State"]['Units'] == 1:
-        self.v_cruise_pcm *= CV.MPH_TO_KPH
-
-    self.v_ego_raw = (self.v_wheel_fl + self.v_wheel_fr + self.v_wheel_rl + self.v_wheel_rr) / 4.
-    # Kalman filter, even though Subaru raw wheel speed is heaviliy filtered by default
-    self.v_ego, self.a_ego = self.update_speed_kf(self.v_ego_raw)
-=======
     ret.cruiseState.enabled = cp.vl["CruiseControl"]['Cruise_Activated'] != 0
     ret.cruiseState.available = cp.vl["CruiseControl"]['Cruise_On'] != 0
     ret.cruiseState.speed = cp_cam.vl["ES_DashStatus"]['Cruise_Set_Speed'] * CV.KPH_TO_MS
-    # 1 = imperial, 6 = metric
-    if cp.vl["Dash_State"]['Units'] == 1:
-      ret.cruiseState.speed *= CV.MPH_TO_KPH
->>>>>>> a5c3340c
+    if self.car_fingerprint == CAR.IMPREZA:
+      # 1 = imperial, 6 = metric
+      if cp.vl["Dash_State"]['Units'] == 1:
+        ret.cruiseState.speed *= CV.MPH_TO_KPH
 
     ret.seatbeltUnlatched = cp.vl["Dashlights"]['SEATBELT_FL'] == 1
     ret.doorOpen = any([cp.vl["BodyInfo"]['DOOR_OPEN_RR'],
@@ -159,16 +53,12 @@
       cp.vl["BodyInfo"]['DOOR_OPEN_FR'],
       cp.vl["BodyInfo"]['DOOR_OPEN_FL']])
 
-<<<<<<< HEAD
     if self.car_fingerprint == CAR.IMPREZA:
       self.es_distance_msg = copy.copy(cp_cam.vl["ES_Distance"])
       self.es_lkas_msg = copy.copy(cp_cam.vl["ES_LKAS_State"])
     elif self.car_fingerprint in (CAR.OUTBACK, CAR.LEGACY):
       self.steer_not_allowed = cp.vl["Steering_Torque"]["LKA_Lockout"]
       self.body_info_msg = copy.copy(cp_cam.vl["BodyInfo"])
-=======
-    self.es_distance_msg = copy.copy(cp_cam.vl["ES_Distance"])
-    self.es_lkas_msg = copy.copy(cp_cam.vl["ES_LKAS_State"])
 
     return ret
 
@@ -200,11 +90,25 @@
     checks = [
       # sig_address, frequency
       ("Dashlights", 10),
-      ("CruiseControl", 20),
       ("Wheel_Speeds", 50),
       ("Steering_Torque", 50),
-      ("BodyInfo", 10),
     ]
+
+    if CP.carFingerprint == CAR.IMPREZA:
+      checks += [
+         ("BodyInfo", 10),
+         ("CruiseControl", 20),
+      ]
+      signals += [
+        ("Units", "Dash_State", 1),
+      ]
+    elif CP.carFingerprint in (CAR.OUTBACK, CAR.LEGACY):
+      signals += [
+        ("LKA_Lockout", "Steering_Torque", 0),
+      ]
+      checks += [
+        ("CruiseControl", 50),
+      ]
 
     return CANParser(DBC[CP.carFingerprint]['pt'], signals, checks, 0)
 
@@ -212,41 +116,43 @@
   def get_cam_can_parser(CP):
     signals = [
       ("Cruise_Set_Speed", "ES_DashStatus", 0),
+    ]
 
-      ("Counter", "ES_Distance", 0),
-      ("Signal1", "ES_Distance", 0),
-      ("Signal2", "ES_Distance", 0),
-      ("Main", "ES_Distance", 0),
-      ("Signal3", "ES_Distance", 0),
+    if CP.carFingerprint == CAR.IMPREZA:
+      signals = [
+        ("Counter", "ES_Distance", 0),
+        ("Signal1", "ES_Distance", 0),
+        ("Signal2", "ES_Distance", 0),
+        ("Main", "ES_Distance", 0),
+        ("Signal3", "ES_Distance", 0),
 
-      ("Checksum", "ES_LKAS_State", 0),
-      ("Counter", "ES_LKAS_State", 0),
-      ("Keep_Hands_On_Wheel", "ES_LKAS_State", 0),
-      ("Empty_Box", "ES_LKAS_State", 0),
-      ("Signal1", "ES_LKAS_State", 0),
-      ("LKAS_ACTIVE", "ES_LKAS_State", 0),
-      ("Signal2", "ES_LKAS_State", 0),
-      ("Backward_Speed_Limit_Menu", "ES_LKAS_State", 0),
-      ("LKAS_ENABLE_3", "ES_LKAS_State", 0),
-      ("Signal3", "ES_LKAS_State", 0),
-      ("LKAS_ENABLE_2", "ES_LKAS_State", 0),
-      ("Signal4", "ES_LKAS_State", 0),
-      ("LKAS_Left_Line_Visible", "ES_LKAS_State", 0),
-      ("Signal6", "ES_LKAS_State", 0),
-      ("LKAS_Right_Line_Visible", "ES_LKAS_State", 0),
-      ("Signal7", "ES_LKAS_State", 0),
-      ("FCW_Cont_Beep", "ES_LKAS_State", 0),
-      ("FCW_Repeated_Beep", "ES_LKAS_State", 0),
-      ("Throttle_Management_Activated", "ES_LKAS_State", 0),
-      ("Traffic_light_Ahead", "ES_LKAS_State", 0),
-      ("Right_Depart", "ES_LKAS_State", 0),
-      ("Signal5", "ES_LKAS_State", 0),
+        ("Checksum", "ES_LKAS_State", 0),
+        ("Counter", "ES_LKAS_State", 0),
+        ("Keep_Hands_On_Wheel", "ES_LKAS_State", 0),
+        ("Empty_Box", "ES_LKAS_State", 0),
+        ("Signal1", "ES_LKAS_State", 0),
+        ("LKAS_ACTIVE", "ES_LKAS_State", 0),
+        ("Signal2", "ES_LKAS_State", 0),
+        ("Backward_Speed_Limit_Menu", "ES_LKAS_State", 0),
+        ("LKAS_ENABLE_3", "ES_LKAS_State", 0),
+        ("Signal3", "ES_LKAS_State", 0),
+        ("LKAS_ENABLE_2", "ES_LKAS_State", 0),
+        ("Signal4", "ES_LKAS_State", 0),
+        ("LKAS_Left_Line_Visible", "ES_LKAS_State", 0),
+        ("Signal6", "ES_LKAS_State", 0),
+        ("LKAS_Right_Line_Visible", "ES_LKAS_State", 0),
+        ("Signal7", "ES_LKAS_State", 0),
+        ("FCW_Cont_Beep", "ES_LKAS_State", 0),
+        ("FCW_Repeated_Beep", "ES_LKAS_State", 0),
+        ("Throttle_Management_Activated", "ES_LKAS_State", 0),
+        ("Traffic_light_Ahead", "ES_LKAS_State", 0),
+        ("Right_Depart", "ES_LKAS_State", 0),
+        ("Signal5", "ES_LKAS_State", 0),
 
-    ]
+      ]
 
     checks = [
       ("ES_DashStatus", 10),
     ]
 
-    return CANParser(DBC[CP.carFingerprint]['pt'], signals, checks, 2)
->>>>>>> a5c3340c
+    return CANParser(DBC[CP.carFingerprint]['pt'], signals, checks, 2)