--- conflicted
+++ resolved
@@ -37,12 +37,8 @@
       ret.lateralTuning.pid.kf = 0.00005
       ret.lateralTuning.pid.kiBP, ret.lateralTuning.pid.kpBP = [[0., 20.], [0., 20.]]
       ret.lateralTuning.pid.kpV, ret.lateralTuning.pid.kiV = [[0.2, 0.3], [0.02, 0.03]]
-<<<<<<< HEAD
       ret.steerMaxBP = [0.] # m/s
       ret.steerMaxV = [1.]
-
-    ret.steerControlType = car.CarParams.SteerControlType.torque
-    ret.steerRatioRear = 0.
 
     if candidate == CAR.OUTBACK:
       ret.mass = 1568 + STD_CARGO_KG
@@ -72,23 +68,9 @@
       ret.steerMaxBP = [0.] # m/s
       ret.steerMaxV = [1.]
 
-    # testing tuning
+    ret.steerControlType = car.CarParams.SteerControlType.torque
+    ret.steerRatioRear = 0.
 
-    # No long control in subaru
-    ret.gasMaxBP = [0.]
-    ret.gasMaxV = [0.]
-    ret.brakeMaxBP = [0.]
-    ret.brakeMaxV = [0.]
-    ret.longitudinalTuning.deadzoneBP = [0.]
-    ret.longitudinalTuning.deadzoneV = [0.]
-    ret.longitudinalTuning.kpBP = [0.]
-    ret.longitudinalTuning.kpV = [0.]
-    ret.longitudinalTuning.kiBP = [0.]
-    ret.longitudinalTuning.kiV = [0.]
-
-    # end from gm
-=======
->>>>>>> a5c3340c
 
     # TODO: get actual value, for now starting with reasonable value for
     # civic and scaling by mass and wheelbase
